--- conflicted
+++ resolved
@@ -125,13 +125,9 @@
     P.add_argument("--suffix", default="",
         help="optional training suffix")
     P.add_argument("--job_id", default=None, type=str,
-<<<<<<< HEAD
-        help="Useful to know")
-=======
         help="Variable for storing SLURM job ID")
     P.add_argument("--uid", default=None, type=str,
         help="Unique identifier for the run. Should be specified only when resuming, as it needs to be generated via WandB otherwise")
->>>>>>> 7e48bfba
     P.add_argument("--resume", type=str, default=None,
         help="a path or epoch number to resume from or nothing for no resuming")
 
@@ -422,16 +418,11 @@
     # Try to apply similar principle
     # =============================================================================
 
-<<<<<<< HEAD
-
-    for e in tqdm(range(args.outer_loops),
-=======
     end_loop = last_loop + 2 if args.chunk_epochs else args.outer_loops
     cur_step = (last_loop + 1) * len(loader_tr)
     tqdm.write(f"LOG: Running loops indexed {last_loop + 1} to {end_loop}")
 
     for loop in tqdm(range(last_loop + 1, end_loop),
->>>>>>> 7e48bfba
         desc="OuterLoops",
         dynamic_ncols=True):
         
